import { Component, ElementRef, Input, OnInit, ViewChild } from '@angular/core'
import { VideoDetails } from '../../../shared/video/video-details.model'
import { NgbModal } from '@ng-bootstrap/ng-bootstrap'
import { I18n } from '@ngx-translate/i18n-polyfill'
import { NotificationsService } from 'angular2-notifications'

@Component({
  selector: 'my-video-download',
  templateUrl: './video-download.component.html',
  styleUrls: [ './video-download.component.scss' ]
})
export class VideoDownloadComponent implements OnInit {
  @Input() video: VideoDetails = null

  @ViewChild('modal') modal: ElementRef

  downloadType: 'direct' | 'torrent' | 'magnet' = 'torrent'
  resolutionId: number | string = -1

<<<<<<< HEAD
  constructor (private modalService: NgbModal) { }
=======
  constructor (
    private notificationsService: NotificationsService,
    private modalService: NgbModal,
    private i18n: I18n
  ) { }
>>>>>>> 01448622

  ngOnInit () {
    this.resolutionId = this.video.files[0].resolution.id
  }

  show () {
    this.modalService.open(this.modal)
  }

  download () {
    window.location.assign(this.getLink())
  }

  getLink () {
    // HTML select send us a string, so convert it to a number
    this.resolutionId = parseInt(this.resolutionId.toString(), 10)

    const file = this.video.files.find(f => f.resolution.id === this.resolutionId)
    if (!file) {
      console.error('Could not find file with resolution %d.', this.resolutionId)
      return
    }

    const link = (() => {
      switch (this.downloadType) {
        case 'direct': {
          return file.fileDownloadUrl
        }
        case 'torrent': {
          return file.torrentDownloadUrl
        }
        case 'magnet': {
          return file.magnetUri
        }
      }
    })()

    return link
  }

  activateCopiedMessage () {
    this.notificationsService.success(this.i18n('Success'), this.i18n('Copied'))
  }
}<|MERGE_RESOLUTION|>--- conflicted
+++ resolved
@@ -17,15 +17,11 @@
   downloadType: 'direct' | 'torrent' | 'magnet' = 'torrent'
   resolutionId: number | string = -1
 
-<<<<<<< HEAD
-  constructor (private modalService: NgbModal) { }
-=======
   constructor (
     private notificationsService: NotificationsService,
     private modalService: NgbModal,
     private i18n: I18n
   ) { }
->>>>>>> 01448622
 
   ngOnInit () {
     this.resolutionId = this.video.files[0].resolution.id
