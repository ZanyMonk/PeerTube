/* tslint:disable:no-unused-expression */

import * as chai from 'chai'
import 'mocha'
import { VideoDetails } from '../../../../shared/models/videos'
import {
  doubleFollow,
  flushAndRunMultipleServers,
  getFollowingListPaginationAndSort,
  getVideo,
  immutableAssign,
  killallServers, makeGetRequest,
  root,
  ServerInfo,
  setAccessTokensToServers, unfollow,
  uploadVideo,
  viewVideo,
  wait,
  waitUntilLog,
<<<<<<< HEAD
  checkVideoFilesWereRemoved, removeVideo
} from '../../../../shared/utils'
import { waitJobs } from '../../../../shared/utils/server/jobs'
=======
  checkVideoFilesWereRemoved, removeVideo, getVideoWithToken
} from '../../utils'
import { waitJobs } from '../../utils/server/jobs'
>>>>>>> 9d0b856e
import * as magnetUtil from 'magnet-uri'
import { updateRedundancy } from '../../../../shared/utils/server/redundancy'
import { ActorFollow } from '../../../../shared/models/actors'
import { readdir } from 'fs-extra'
import { join } from 'path'
import { VideoRedundancyStrategy } from '../../../../shared/models/redundancy'
import { getStats } from '../../../../shared/utils/server/stats'
import { ServerStats } from '../../../../shared/models/server/server-stats.model'

const expect = chai.expect

let servers: ServerInfo[] = []
let video1Server2UUID: string

function checkMagnetWebseeds (file: { magnetUri: string, resolution: { id: number } }, baseWebseeds: string[], server: ServerInfo) {
  const parsed = magnetUtil.decode(file.magnetUri)

  for (const ws of baseWebseeds) {
    const found = parsed.urlList.find(url => url === `${ws}-${file.resolution.id}.mp4`)
    expect(found, `Webseed ${ws} not found in ${file.magnetUri} on server ${server.url}`).to.not.be.undefined
  }

  expect(parsed.urlList).to.have.lengthOf(baseWebseeds.length)
}

async function runServers (strategy: VideoRedundancyStrategy, additionalParams: any = {}) {
  const config = {
    redundancy: {
      videos: {
        check_interval: '5 seconds',
        strategies: [
          immutableAssign({
            min_lifetime: '1 hour',
            strategy: strategy,
            size: '200KB'
          }, additionalParams)
        ]
      }
    }
  }
  servers = await flushAndRunMultipleServers(3, config)

  // Get the access tokens
  await setAccessTokensToServers(servers)

  {
    const res = await uploadVideo(servers[ 1 ].url, servers[ 1 ].accessToken, { name: 'video 1 server 2' })
    video1Server2UUID = res.body.video.uuid

    await viewVideo(servers[ 1 ].url, video1Server2UUID)
  }

  await waitJobs(servers)

  // Server 1 and server 2 follow each other
  await doubleFollow(servers[ 0 ], servers[ 1 ])
  // Server 1 and server 3 follow each other
  await doubleFollow(servers[ 0 ], servers[ 2 ])
  // Server 2 and server 3 follow each other
  await doubleFollow(servers[ 1 ], servers[ 2 ])

  await waitJobs(servers)
}

async function check1WebSeed (strategy: VideoRedundancyStrategy, videoUUID?: string) {
  if (!videoUUID) videoUUID = video1Server2UUID

  const webseeds = [
    'http://localhost:9002/static/webseed/' + videoUUID
  ]

  for (const server of servers) {
    {
      // With token to avoid issues with video follow constraints
      const res = await getVideoWithToken(server.url, server.accessToken, videoUUID)

      const video: VideoDetails = res.body
      for (const f of video.files) {
        checkMagnetWebseeds(f, webseeds, server)
      }
    }
  }
}

async function checkStatsWith2Webseed (strategy: VideoRedundancyStrategy) {
  const res = await getStats(servers[0].url)
  const data: ServerStats = res.body

  expect(data.videosRedundancy).to.have.lengthOf(1)
  const stat = data.videosRedundancy[0]

  expect(stat.strategy).to.equal(strategy)
  expect(stat.totalSize).to.equal(204800)
  expect(stat.totalUsed).to.be.at.least(1).and.below(204801)
  expect(stat.totalVideoFiles).to.equal(4)
  expect(stat.totalVideos).to.equal(1)
}

async function checkStatsWith1Webseed (strategy: VideoRedundancyStrategy) {
  const res = await getStats(servers[0].url)
  const data: ServerStats = res.body

  expect(data.videosRedundancy).to.have.lengthOf(1)

  const stat = data.videosRedundancy[0]
  expect(stat.strategy).to.equal(strategy)
  expect(stat.totalSize).to.equal(204800)
  expect(stat.totalUsed).to.equal(0)
  expect(stat.totalVideoFiles).to.equal(0)
  expect(stat.totalVideos).to.equal(0)
}

async function check2Webseeds (strategy: VideoRedundancyStrategy, videoUUID?: string) {
  if (!videoUUID) videoUUID = video1Server2UUID

  const webseeds = [
    'http://localhost:9001/static/webseed/' + videoUUID,
    'http://localhost:9002/static/webseed/' + videoUUID
  ]

  for (const server of servers) {
    const res = await getVideo(server.url, videoUUID)

    const video: VideoDetails = res.body

    for (const file of video.files) {
      checkMagnetWebseeds(file, webseeds, server)

      // Only servers 1 and 2 have the video
      if (server.serverNumber !== 3) {
        await makeGetRequest({
          url: server.url,
          statusCodeExpected: 200,
          path: '/static/webseed/' + `${videoUUID}-${file.resolution.id}.mp4`,
          contentType: null
        })
      }
    }
  }

  for (const directory of [ 'test1', 'test2' ]) {
    const files = await readdir(join(root(), directory, 'videos'))
    expect(files).to.have.length.at.least(4)

    for (const resolution of [ 240, 360, 480, 720 ]) {
      expect(files.find(f => f === `${videoUUID}-${resolution}.mp4`)).to.not.be.undefined
    }
  }
}

async function enableRedundancyOnServer1 () {
  await updateRedundancy(servers[ 0 ].url, servers[ 0 ].accessToken, servers[ 1 ].host, true)

  const res = await getFollowingListPaginationAndSort(servers[ 0 ].url, 0, 5, '-createdAt')
  const follows: ActorFollow[] = res.body.data
  const server2 = follows.find(f => f.following.host === 'localhost:9002')
  const server3 = follows.find(f => f.following.host === 'localhost:9003')

  expect(server3).to.not.be.undefined
  expect(server3.following.hostRedundancyAllowed).to.be.false

  expect(server2).to.not.be.undefined
  expect(server2.following.hostRedundancyAllowed).to.be.true
}

async function disableRedundancyOnServer1 () {
  await updateRedundancy(servers[ 0 ].url, servers[ 0 ].accessToken, servers[ 1 ].host, false)

  const res = await getFollowingListPaginationAndSort(servers[ 0 ].url, 0, 5, '-createdAt')
  const follows: ActorFollow[] = res.body.data
  const server2 = follows.find(f => f.following.host === 'localhost:9002')
  const server3 = follows.find(f => f.following.host === 'localhost:9003')

  expect(server3).to.not.be.undefined
  expect(server3.following.hostRedundancyAllowed).to.be.false

  expect(server2).to.not.be.undefined
  expect(server2.following.hostRedundancyAllowed).to.be.false
}

async function cleanServers () {
  killallServers(servers)
}

describe('Test videos redundancy', function () {

  describe('With most-views strategy', function () {
    const strategy = 'most-views'

    before(function () {
      this.timeout(120000)

      return runServers(strategy)
    })

    it('Should have 1 webseed on the first video', async function () {
      await check1WebSeed(strategy)
      await checkStatsWith1Webseed(strategy)
    })

    it('Should enable redundancy on server 1', function () {
      return enableRedundancyOnServer1()
    })

    it('Should have 2 webseeds on the first video', async function () {
      this.timeout(40000)

      await waitJobs(servers)
      await waitUntilLog(servers[0], 'Duplicated ', 4)
      await waitJobs(servers)

      await check2Webseeds(strategy)
      await checkStatsWith2Webseed(strategy)
    })

    it('Should undo redundancy on server 1 and remove duplicated videos', async function () {
      this.timeout(40000)

      await disableRedundancyOnServer1()

      await waitJobs(servers)
      await wait(5000)

      await check1WebSeed(strategy)

      await checkVideoFilesWereRemoved(video1Server2UUID, servers[0].serverNumber, [ 'videos' ])
    })

    after(function () {
      return cleanServers()
    })
  })

  describe('With trending strategy', function () {
    const strategy = 'trending'

    before(function () {
      this.timeout(120000)

      return runServers(strategy)
    })

    it('Should have 1 webseed on the first video', async function () {
      await check1WebSeed(strategy)
      await checkStatsWith1Webseed(strategy)
    })

    it('Should enable redundancy on server 1', function () {
      return enableRedundancyOnServer1()
    })

    it('Should have 2 webseeds on the first video', async function () {
      this.timeout(40000)

      await waitJobs(servers)
      await waitUntilLog(servers[0], 'Duplicated ', 4)
      await waitJobs(servers)

      await check2Webseeds(strategy)
      await checkStatsWith2Webseed(strategy)
    })

    it('Should unfollow on server 1 and remove duplicated videos', async function () {
      this.timeout(40000)

      await unfollow(servers[0].url, servers[0].accessToken, servers[1])

      await waitJobs(servers)
      await wait(5000)

      await check1WebSeed(strategy)

      await checkVideoFilesWereRemoved(video1Server2UUID, servers[0].serverNumber, [ 'videos' ])
    })

    after(function () {
      return cleanServers()
    })
  })

  describe('With recently added strategy', function () {
    const strategy = 'recently-added'

    before(function () {
      this.timeout(120000)

      return runServers(strategy, { min_views: 3 })
    })

    it('Should have 1 webseed on the first video', async function () {
      await check1WebSeed(strategy)
      await checkStatsWith1Webseed(strategy)
    })

    it('Should enable redundancy on server 1', function () {
      return enableRedundancyOnServer1()
    })

    it('Should still have 1 webseed on the first video', async function () {
      this.timeout(40000)

      await waitJobs(servers)
      await wait(15000)
      await waitJobs(servers)

      await check1WebSeed(strategy)
      await checkStatsWith1Webseed(strategy)
    })

    it('Should view 2 times the first video to have > min_views config', async function () {
      this.timeout(40000)

      await viewVideo(servers[ 0 ].url, video1Server2UUID)
      await viewVideo(servers[ 2 ].url, video1Server2UUID)

      await wait(10000)
      await waitJobs(servers)
    })

    it('Should have 2 webseeds on the first video', async function () {
      this.timeout(40000)

      await waitJobs(servers)
      await waitUntilLog(servers[0], 'Duplicated ', 4)
      await waitJobs(servers)

      await check2Webseeds(strategy)
      await checkStatsWith2Webseed(strategy)
    })

    it('Should remove the video and the redundancy files', async function () {
      this.timeout(20000)

      await removeVideo(servers[1].url, servers[1].accessToken, video1Server2UUID)

      await waitJobs(servers)

      for (const server of servers) {
        await checkVideoFilesWereRemoved(video1Server2UUID, server.serverNumber)
      }
    })

    after(function () {
      return cleanServers()
    })
  })

  describe('Test expiration', function () {
    const strategy = 'recently-added'

    async function checkContains (servers: ServerInfo[], str: string) {
      for (const server of servers) {
        const res = await getVideo(server.url, video1Server2UUID)
        const video: VideoDetails = res.body

        for (const f of video.files) {
          expect(f.magnetUri).to.contain(str)
        }
      }
    }

    async function checkNotContains (servers: ServerInfo[], str: string) {
      for (const server of servers) {
        const res = await getVideo(server.url, video1Server2UUID)
        const video: VideoDetails = res.body

        for (const f of video.files) {
          expect(f.magnetUri).to.not.contain(str)
        }
      }
    }

    before(async function () {
      this.timeout(120000)

      await runServers(strategy, { min_lifetime: '7 seconds', min_views: 0 })

      await enableRedundancyOnServer1()
    })

    it('Should still have 2 webseeds after 10 seconds', async function () {
      this.timeout(40000)

      await wait(10000)

      try {
        await checkContains(servers, 'http%3A%2F%2Flocalhost%3A9001')
      } catch {
        // Maybe a server deleted a redundancy in the scheduler
        await wait(2000)

        await checkContains(servers, 'http%3A%2F%2Flocalhost%3A9001')
      }
    })

    it('Should stop server 1 and expire video redundancy', async function () {
      this.timeout(40000)

      killallServers([ servers[0] ])

      await wait(15000)

      await checkNotContains([ servers[1], servers[2] ], 'http%3A%2F%2Flocalhost%3A9001')
    })

    after(function () {
      return killallServers([ servers[1], servers[2] ])
    })
  })

  describe('Test file replacement', function () {
    let video2Server2UUID: string
    const strategy = 'recently-added'

    before(async function () {
      this.timeout(120000)

      await runServers(strategy, { min_lifetime: '7 seconds', min_views: 0 })

      await enableRedundancyOnServer1()

      await waitJobs(servers)
      await waitUntilLog(servers[0], 'Duplicated ', 4)
      await waitJobs(servers)

      await check2Webseeds(strategy)
      await checkStatsWith2Webseed(strategy)

      const res = await uploadVideo(servers[ 1 ].url, servers[ 1 ].accessToken, { name: 'video 2 server 2' })
      video2Server2UUID = res.body.video.uuid
    })

    it('Should cache video 2 webseeds on the first video', async function () {
      this.timeout(120000)

      await waitJobs(servers)

      let checked = false

      while (checked === false) {
        await wait(1000)

        try {
          await check1WebSeed(strategy, video1Server2UUID)
          await check2Webseeds(strategy, video2Server2UUID)

          checked = true
        } catch {
          checked = false
        }
      }
    })

    after(function () {
      return cleanServers()
    })
  })
})<|MERGE_RESOLUTION|>--- conflicted
+++ resolved
@@ -17,15 +17,10 @@
   viewVideo,
   wait,
   waitUntilLog,
-<<<<<<< HEAD
-  checkVideoFilesWereRemoved, removeVideo
+  checkVideoFilesWereRemoved, removeVideo, getVideoWithToken
 } from '../../../../shared/utils'
 import { waitJobs } from '../../../../shared/utils/server/jobs'
-=======
-  checkVideoFilesWereRemoved, removeVideo, getVideoWithToken
-} from '../../utils'
-import { waitJobs } from '../../utils/server/jobs'
->>>>>>> 9d0b856e
+
 import * as magnetUtil from 'magnet-uri'
 import { updateRedundancy } from '../../../../shared/utils/server/redundancy'
 import { ActorFollow } from '../../../../shared/models/actors'
