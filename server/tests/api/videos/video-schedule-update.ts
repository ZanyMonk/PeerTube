/* tslint:disable:no-unused-expression */

import * as chai from 'chai'
import 'mocha'
import { VideoPrivacy } from '../../../../shared/models/videos'
import {
  doubleFollow,
  flushAndRunMultipleServers,
  getMyVideos,
  getVideosList,
  getVideoWithToken,
  killallServers,
  ServerInfo,
  setAccessTokensToServers,
  updateVideo,
  uploadVideo,
  wait
<<<<<<< HEAD
} from '../../../../shared/utils'
import { join } from 'path'
import { waitJobs } from '../../../../shared/utils/server/jobs'
=======
} from '../../utils'
import { waitJobs } from '../../utils/server/jobs'
>>>>>>> d216b538

const expect = chai.expect

function in10Seconds () {
  const now = new Date()
  now.setSeconds(now.getSeconds() + 10)

  return now
}

describe('Test video update scheduler', function () {
  let servers: ServerInfo[] = []
  let video2UUID: string

  before(async function () {
    this.timeout(30000)

    // Run servers
    servers = await flushAndRunMultipleServers(2)

    await setAccessTokensToServers(servers)

    await doubleFollow(servers[0], servers[1])
  })

  it('Should upload a video and schedule an update in 10 seconds', async function () {
    this.timeout(10000)

    const videoAttributes = {
      name: 'video 1',
      privacy: VideoPrivacy.PRIVATE,
      scheduleUpdate: {
        updateAt: in10Seconds().toISOString(),
        privacy: VideoPrivacy.PUBLIC
      }
    }

    await uploadVideo(servers[0].url, servers[0].accessToken, videoAttributes)

    await waitJobs(servers)
  })

  it('Should not list the video (in privacy mode)', async function () {
    for (const server of servers) {
      const res = await getVideosList(server.url)

      expect(res.body.total).to.equal(0)
    }
  })

  it('Should have my scheduled video in my account videos', async function () {
    const res = await getMyVideos(servers[0].url, servers[0].accessToken, 0, 5)
    expect(res.body.total).to.equal(1)

    const videoFromList = res.body.data[0]
    const res2 = await getVideoWithToken(servers[0].url, servers[0].accessToken, videoFromList.uuid)
    const videoFromGet = res2.body

    for (const video of [ videoFromList, videoFromGet ]) {
      expect(video.name).to.equal('video 1')
      expect(video.privacy.id).to.equal(VideoPrivacy.PRIVATE)
      expect(new Date(video.scheduledUpdate.updateAt)).to.be.above(new Date())
      expect(video.scheduledUpdate.privacy).to.equal(VideoPrivacy.PUBLIC)
    }
  })

  it('Should wait some seconds and have the video in public privacy', async function () {
    this.timeout(20000)

    await wait(15000)
    await waitJobs(servers)

    for (const server of servers) {
      const res = await getVideosList(server.url)

      expect(res.body.total).to.equal(1)
      expect(res.body.data[0].name).to.equal('video 1')
    }
  })

  it('Should upload a video without scheduling an update', async function () {
    this.timeout(10000)

    const videoAttributes = {
      name: 'video 2',
      privacy: VideoPrivacy.PRIVATE
    }

    const res = await uploadVideo(servers[0].url, servers[0].accessToken, videoAttributes)
    video2UUID = res.body.video.uuid

    await waitJobs(servers)
  })

  it('Should update a video by scheduling an update', async function () {
    this.timeout(10000)

    const videoAttributes = {
      name: 'video 2 updated',
      scheduleUpdate: {
        updateAt: in10Seconds().toISOString(),
        privacy: VideoPrivacy.PUBLIC
      }
    }

    await updateVideo(servers[0].url, servers[0].accessToken, video2UUID, videoAttributes)
    await waitJobs(servers)
  })

  it('Should not display the updated video', async function () {
    for (const server of servers) {
      const res = await getVideosList(server.url)

      expect(res.body.total).to.equal(1)
    }
  })

  it('Should have my scheduled updated video in my account videos', async function () {
    const res = await getMyVideos(servers[0].url, servers[0].accessToken, 0, 5)
    expect(res.body.total).to.equal(2)

    const video = res.body.data.find(v => v.uuid === video2UUID)
    expect(video).not.to.be.undefined

    expect(video.name).to.equal('video 2 updated')
    expect(video.privacy.id).to.equal(VideoPrivacy.PRIVATE)

    expect(new Date(video.scheduledUpdate.updateAt)).to.be.above(new Date())
    expect(video.scheduledUpdate.privacy).to.equal(VideoPrivacy.PUBLIC)
  })

  it('Should wait some seconds and have the updated video in public privacy', async function () {
    this.timeout(20000)

    await wait(15000)
    await waitJobs(servers)

    for (const server of servers) {
      const res = await getVideosList(server.url)

      expect(res.body.total).to.equal(2)

      const video = res.body.data.find(v => v.uuid === video2UUID)
      expect(video).not.to.be.undefined
      expect(video.name).to.equal('video 2 updated')
    }
  })

  after(async function () {
    killallServers(servers)
  })
})<|MERGE_RESOLUTION|>--- conflicted
+++ resolved
@@ -15,14 +15,8 @@
   updateVideo,
   uploadVideo,
   wait
-<<<<<<< HEAD
 } from '../../../../shared/utils'
-import { join } from 'path'
 import { waitJobs } from '../../../../shared/utils/server/jobs'
-=======
-} from '../../utils'
-import { waitJobs } from '../../utils/server/jobs'
->>>>>>> d216b538
 
 const expect = chai.expect
 
